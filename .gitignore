venv
.ipynb_checkpoints
__pycache__
*.ipynb
.env
<<<<<<< HEAD
.DS_Store
*.txt
=======
.DS_Store
>>>>>>> 5b1bc8d1
<|MERGE_RESOLUTION|>--- conflicted
+++ resolved
@@ -3,9 +3,5 @@
 __pycache__
 *.ipynb
 .env
-<<<<<<< HEAD
 .DS_Store
-*.txt
-=======
-.DS_Store
->>>>>>> 5b1bc8d1
+*.txt